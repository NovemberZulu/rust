#!/bin/sh

msg() {
    echo "configure: $1"
}

step_msg() {
    msg
    msg "$1"
    msg
}

warn() {
    echo "configure: WARNING: $1"
}

err() {
    echo "configure: error: $1"
    exit 1
}

need_ok() {
    if [ $? -ne 0 ]
    then
        err $1
    fi
}

need_cmd() {
    if which $1 >/dev/null 2>&1
    then msg "found $1"
    else err "need $1"
    fi
}

make_dir() {
    if [ ! -d $1 ]
    then
        msg "mkdir -p $1"
        mkdir -p $1
    fi
}

copy_if_changed() {
    if cmp -s $1 $2
    then
        msg "leaving $2 unchanged"
    else
        msg "cp $1 $2"
        cp -f $1 $2
        chmod u-w $2 # make copied artifact read-only
    fi
}

move_if_changed() {
    if cmp -s $1 $2
    then
        msg "leaving $2 unchanged"
    else
        msg "mv $1 $2"
        mv -f $1 $2
        chmod u-w $2 # make moved artifact read-only
    fi
}

putvar() {
    local T
    eval T=\$$1
    eval TLEN=\${#$1}
    if [ $TLEN -gt 35 ]
    then
        printf "configure: %-20s := %.35s ...\n" $1 "$T"
    else
        printf "configure: %-20s := %s %s\n" $1 "$T" "$2"
    fi
    printf "%-20s := %s\n" $1 "$T" >>config.tmp
}

probe() {
    local V=$1
    shift
    local P
    local T
    for P
    do
        T=$(which $P 2>&1)
        if [ $? -eq 0 ]
        then
            VER0=$($P --version 2>/dev/null | head -1 \
                |  sed -e 's/[^0-9]*\([vV]\?[0-9.]\+[^ ]*\).*/\1/' )
            if [ $? -eq 0 -a "x${VER0}" != "x" ]
            then
              VER="($VER0)"
            else
              VER=""
            fi
            break
        else
            VER=""
            T=""
        fi
    done
    eval $V=\$T
    putvar $V "$VER"
}

probe_need() {
    local V=$1
    probe $*
    eval VV=\$$V
    if [ -z "$VV" ]
    then
        err "needed, but unable to find any of: $*"
    fi
}

validate_opt () {
    for arg in $CFG_CONFIGURE_ARGS
    do
        isArgValid=0
        for option in $BOOL_OPTIONS
        do
            if test --disable-$option = $arg
            then
                isArgValid=1
            fi
            if test --enable-$option = $arg
            then
                isArgValid=1
            fi
        done
        for option in $VAL_OPTIONS
        do
            if echo "$arg" | grep -q -- "--$option="
            then
                isArgValid=1
            fi
        done
        if test $isArgValid -eq 0
        then
            err "Option '$arg' is not recognized"
        fi
    done
}

valopt() {
    VAL_OPTIONS="$VAL_OPTIONS $1"

    local OP=$1
    local DEFAULT=$2
    shift
    shift
    local DOC="$*"
    if [ $HELP -eq 0 ]
    then
        local UOP=$(echo $OP | tr '[:lower:]' '[:upper:]' | tr '\-' '\_')
        local V="CFG_${UOP}"
        eval $V="$DEFAULT"
        for arg in $CFG_CONFIGURE_ARGS
        do
            if echo "$arg" | grep -q -- "--$OP="
            then
                val=$(echo "$arg" | cut -f2 -d=)
                eval $V=$val
            fi
        done
        putvar $V
    else
        if [ -z "$DEFAULT" ]
        then
            DEFAULT="<none>"
        fi
        OP="${OP}=[${DEFAULT}]"
        printf "    --%-30s %s\n" "$OP" "$DOC"
    fi
}

opt() {
    BOOL_OPTIONS="$BOOL_OPTIONS $1"

    local OP=$1
    local DEFAULT=$2
    shift
    shift
    local DOC="$*"
    local FLAG=""

    if [ $DEFAULT -eq 0 ]
    then
        FLAG="enable"
    else
        FLAG="disable"
        DOC="don't $DOC"
    fi

    if [ $HELP -eq 0 ]
    then
        for arg in $CFG_CONFIGURE_ARGS
        do
            if [ "$arg" = "--${FLAG}-${OP}" ]
            then
                OP=$(echo $OP | tr 'a-z-' 'A-Z_')
                FLAG=$(echo $FLAG | tr 'a-z' 'A-Z')
                local V="CFG_${FLAG}_${OP}"
                eval $V=1
                putvar $V
            fi
        done
    else
        if [ ! -z "$META" ]
        then
            OP="$OP=<$META>"
        fi
        printf "    --%-30s %s\n" "$FLAG-$OP" "$DOC"
     fi
}

msg "looking for configure programs"
need_cmd cmp
need_cmd mkdir
need_cmd printf
need_cmd cut
need_cmd head
need_cmd grep
need_cmd xargs
need_cmd cp
need_cmd find
need_cmd uname
need_cmd date
need_cmd tr
need_cmd sed


msg "inspecting environment"

CFG_OSTYPE=$(uname -s)
CFG_CPUTYPE=$(uname -m)

if [ $CFG_OSTYPE = Darwin -a $CFG_CPUTYPE = i386 ]
then
    # Darwin's `uname -s` lies and always returns i386. We have to use sysctl
    # instead.
    if sysctl hw.optional.x86_64 | grep -q ': 1'
    then
        CFG_CPUTYPE=x86_64
    fi
fi

# The goal here is to come up with the same triple as LLVM would,
# at least for the subset of platforms we're willing to target.

case $CFG_OSTYPE in

    Linux)
        CFG_OSTYPE=unknown-linux-gnu
        ;;

    FreeBSD)
        CFG_OSTYPE=unknown-freebsd
        ;;

    Darwin)
        CFG_OSTYPE=apple-darwin
        ;;

    MINGW32*)
        CFG_OSTYPE=pc-mingw32
        ;;

    *)
        err "unknown OS type: $CFG_OSTYPE"
        ;;
esac


case $CFG_CPUTYPE in

    i386 | i486 | i686 | i786 | x86)
        CFG_CPUTYPE=i686
        ;;

    xscale | arm)
        CFG_CPUTYPE=arm
        ;;

    x86_64 | x86-64 | x64 | amd64)
        CFG_CPUTYPE=x86_64
        ;;

    *)
        err "unknown CPU type: $CFG_CPUTYPE"
esac

# Detect 64 bit linux systems with 32 bit userland and force 32 bit compilation
if [ $CFG_OSTYPE = unknown-linux-gnu -a $CFG_CPUTYPE = x86_64 ]
then
    file -L "$SHELL" | grep -q "x86[_-]64"
    if [ $? != 0 ]; then
        CFG_CPUTYPE=i686
    fi
fi


DEFAULT_BUILD_TRIPLE="${CFG_CPUTYPE}-${CFG_OSTYPE}"

CFG_SRC_DIR="$(cd $(dirname $0) && pwd)/"
CFG_BUILD_DIR="$(pwd)/"
CFG_SELF=${CFG_SRC_DIR}$(basename $0)
CFG_CONFIGURE_ARGS="$@"

OPTIONS=""
HELP=0
if [ "$1" = "--help" ]
then
    HELP=1
    shift
    echo ""
    echo "Usage: $CFG_SELF [options]"
    echo ""
    echo "Options:"
    echo ""
else
    msg "recreating config.tmp"
    echo '' >config.tmp

    step_msg "processing $CFG_SELF args"
fi

BOOL_OPTIONS=""
VAL_OPTIONS=""

opt sharedstd 1 "build libstd as a shared library"
opt valgrind 0 "run tests with valgrind (memcheck by default)"
opt helgrind 0 "run tests with helgrind instead of memcheck"
opt docs     1 "build documentation"
opt optimize 1 "build optimized rust code"
opt optimize-cxx 1 "build optimized C++ code"
opt optimize-llvm 1 "build optimized LLVM"
opt debug 0 "build with extra debug fun"
opt fast-make 0 "use .gitmodules as timestamp for submodule deps"
opt manage-submodules 1 "let the build manage the git submodules"
opt mingw-cross 0 "cross-compile for win32 using mingw"
opt clang 0 "prefer clang to gcc for building the runtime"
opt local-rust 0 "use an installed rustc rather than downloading a snapshot"
opt pax-flags 0 "apply PaX flags to rustc binaries (required for GRSecurity/PaX-patched kernels)"
valopt prefix "/usr/local" "set installation prefix"
valopt local-rust-root "/usr/local" "set prefix for local rust binary"
valopt llvm-root "" "set LLVM root"
valopt build-triple "${DEFAULT_BUILD_TRIPLE}" "LLVM build triple"
valopt host-triples "${CFG_BUILD_TRIPLE}" "LLVM host triples"
valopt target-triples "${CFG_HOST_TRIPLES}" "LLVM target triples"
valopt android-cross-path "/opt/ndk_standalone" "Android NDK standalone path"
valopt mingw32-cross-path "" "MinGW32 cross compiler path"

# Validate Options
step_msg "validating $CFG_SELF args"
validate_opt

if [ $HELP -eq 1 ]
then
    echo ""
    exit 0
fi


step_msg "looking for build programs"

probe_need CFG_PERL        perl
probe_need CFG_CURL        curl
probe_need CFG_PYTHON      python2.7 python2.6 python2 python

python_version=$($CFG_PYTHON -V 2>&1)
if [ $(echo $python_version | grep -c '^Python 2\.[4567]') -ne 1 ]; then
    err "Found $python_version, but LLVM requires Python 2.4-2.7"
fi

# If we have no git directory then we are probably a tarball distribution
# and shouldn't attempt to load submodules
if [ ! -e ${CFG_SRC_DIR}.git ]
then
    probe CFG_GIT          git
    msg "git: no git directory. disabling submodules"
    CFG_DISABLE_MANAGE_SUBMODULES=1
else
    probe_need CFG_GIT     git
fi

probe CFG_CLANG            clang++
probe CFG_GCC              gcc
probe CFG_LD               ld
probe CFG_VALGRIND         valgrind
probe CFG_PERF             perf
probe CFG_ISCC             iscc
probe CFG_LLNEXTGEN        LLnextgen
probe CFG_PANDOC           pandoc
probe CFG_PDFLATEX         pdflatex
probe CFG_XETEX            xetex
probe CFG_LUATEX           luatex
probe CFG_NODE             nodejs node
probe CFG_GDB              gdb
if [ "$CFG_OSTYPE" = "unknown-linux-gnu" ]
then
    probe CFG_PAXCTL           paxctl /sbin/paxctl
    probe CFG_ZCAT             zcat
fi

if [ ! -z "$CFG_PANDOC" ]
then
    PANDOC_VER_LINE=$(pandoc --version | grep '^pandoc ')
    PANDOC_VER=${PANDOC_VER_LINE#pandoc }
    PV_MAJOR_MINOR=${PANDOC_VER%.[0-9]*}
    PV_MAJOR=${PV_MAJOR_MINOR%%[.][0-9]*}
    PV_MINOR=${PV_MAJOR_MINOR#[0-9]*[.]}
    PV_MINOR=${PV_MINOR%%[.][0-9]*}
    if [ "$PV_MAJOR" -lt "1" ] || [ "$PV_MINOR" -lt "8" ]
    then
		step_msg "pandoc $PV_MAJOR.$PV_MINOR is too old. disabling"
		BAD_PANDOC=1
    fi
fi

if [ "$CFG_OSTYPE" = "unknown-linux-gnu" ]
then
    if [ ! -z "$CFG_ENABLE_PAX_FLAGS" -a -z "$CFG_PAXCTL" ]
    then
        err "enabled PaX markings but no paxctl binary found"
    fi

    if [ -z "$CFG_DISABLE_PAX_FLAGS" ]
    then
        # GRSecurity/PaX detection. This can be very flaky.
        GRSEC_DETECTED=

        # /dev/grsec only exists if CONFIG_GRKERNSEC_NO_RBAC is not set.
        # /proc/sys/kernel/grsecurity is not available if ÇONFIG_GRKERNSEC_SYSCTL is not set.
        if [ -e /dev/grsec -o -d /proc/sys/kernel/grsecurity ]
        then
            GRSEC_DETECTED=1
        # /proc/config.gz is normally only available to root, and only if CONFIG_IKCONFIG_PROC has been set.
        elif [ -r /proc/config.gz -a ! -z "$CFG_ZCAT" ]
        then
            if "$CFG_ZCAT" /proc/config.gz | grep --quiet "CONFIG_GRKERNSEC=y"
            then
                GRSEC_DETECTED=1
            fi
        # Flaky.
        elif grep --quiet grsec /proc/version
        then
            GRSEC_DETECTED=1
        fi

        if [ ! -z "$GRSEC_DETECTED" ]
        then
            step_msg "GRSecurity: yes"
            if [ ! -z "$CFG_PAXCTL" ]
            then
                CFG_ENABLE_PAX_FLAGS=1
            else
                warn "GRSecurity kernel detected but no paxctl binary found: not setting CFG_ENABLE_PAX_FLAGS"
            fi
        else
            step_msg "GRSecurity: no"
        fi
    fi
fi

if [ ! -z "$CFG_ENABLE_LOCAL_RUST" ]
then
    if [ ! -f ${CFG_LOCAL_RUST_ROOT}/bin/rustc ]
    then
        err "no local rust to use"
    else
        LRV=`${CFG_LOCAL_RUST_ROOT}/bin/rustc --version`
        step_msg "using rustc at: ${CFG_LOCAL_RUST_ROOT} with version: " $LRV
    fi
fi

# Force freebsd to build with clang; gcc doesn't like us there
if [ $CFG_OSTYPE = unknown-freebsd ]
then
    step_msg "on FreeBSD, forcing use of clang"
    CFG_ENABLE_CLANG=1
    putvar CFG_ENABLE_CLANG
fi


if [ -z "$CFG_ENABLE_CLANG" -a -z "$CFG_GCC" ]
then
    err "either clang or gcc is required"
fi

if [ ! -z "$CFG_LLVM_ROOT" -a -e "$CFG_LLVM_ROOT/bin/llvm-config" ]
then
    step_msg "using custom LLVM at $CFG_LLVM_ROOT"

    LLVM_CONFIG="$CFG_LLVM_ROOT/bin/llvm-config"
    LLVM_VERSION=$($LLVM_CONFIG --version)

    case $LLVM_VERSION in
	(3.1svn|3.1|3.0svn|3.0)
	    msg "found ok version of LLVM: $LLVM_VERSION"
	    ;;
	(*)
	    err "bad LLVM version: $LLVM_VERSION, need >=3.0svn"
	    ;;
    esac
fi

if [ ! -z "$CFG_ENABLE_CLANG" ]
then
    if [ -z "$CFG_CLANG" ]
    then
	err "clang requested but not found"
    fi
    CFG_CLANG_VERSION=$("$CFG_CLANG" \
                      --version \
                      | grep version \
                      | sed 's/.*\(version .*\)/\1/' \
                      | cut -d ' ' -f 2)

    case $CFG_CLANG_VERSION in
        (3.0svn | 3.0 | 3.1* | 3.2* | 4.0* | 4.1* | 4.2*)
        step_msg "found ok version of CLANG: $CFG_CLANG_VERSION"
        CFG_C_COMPILER="clang"
        ;;
        (*)
        err "bad CLANG version: $CFG_CLANG_VERSION, need >=3.0svn"
        ;;
    esac
else
    CFG_C_COMPILER="gcc"
fi

# a little post-processing of various config values

CFG_PREFIX=${CFG_PREFIX%/}
CFG_HOST_TRIPLES="$(echo $CFG_HOST_TRIPLES | tr ',' ' ')"
CFG_TARGET_TRIPLES="$(echo $CFG_TARGET_TRIPLES | tr ',' ' ')"

# copy host-triples to target-triples so that hosts are a subset of targets
V_TEMP=""
for i in $CFG_HOST_TRIPLES $CFG_TARGET_TRIPLES;
do
   echo "$V_TEMP" | grep -qF $i || V_TEMP="$V_TEMP${V_TEMP:+ }$i"
done
CFG_TARGET_TRIPLES=$V_TEMP

# check target-specific tool-chains
for i in $CFG_TARGET_TRIPLES
do
    case $i in
        arm-unknown-android)

            if [ ! -f $CFG_ANDROID_CROSS_PATH/bin/arm-linux-androideabi-gcc ]
            then
                err "NDK $CFG_ANDROID_CROSS_PATH/bin/arm-linux-androideabi-gcc not found"
            fi
            if [ ! -f $CFG_ANDROID_CROSS_PATH/bin/arm-linux-androideabi-g++ ]
            then
                err "NDK $CFG_ANDROID_CROSS_PATH/bin/arm-linux-androideabi-g++ not found"
            fi
            if [ ! -f $CFG_ANDROID_CROSS_PATH/bin/arm-linux-androideabi-ar ]
            then
                err "NDK $CFG_ANDROID_CROSS_PATH/bin/arm-linux-androideabi-ar not found"
            fi
            ;;

        *)
            ;;
    esac
done

if [ -z "$CFG_ENABLE_CLANG" -a -z "$CFG_GCC" ]
then
    err "either clang or gcc is required"
fi

if [ ! -z "$CFG_PERF" ]
then
    HAVE_PERF_LOGFD=`$CFG_PERF stat --log-fd 2>&1 | grep 'unknown option'`
    if [ -z "$HAVE_PERF_LOGFD" ];
    then
        CFG_PERF_WITH_LOGFD=1
        putvar CFG_PERF_WITH_LOGFD
    fi
fi

step_msg "making directories"

for i in \
    doc doc/core doc/std \
    dl tmp
do
    make_dir $i
done

make_dir llvm
for t in $CFG_HOST_TRIPLES
do
    make_dir llvm/$t
done

make_dir rustllvm
for t in $CFG_HOST_TRIPLES
do
    make_dir rustllvm/$t
done

make_dir rt
for t in $CFG_TARGET_TRIPLES
do
  make_dir rt/$t
<<<<<<< HEAD
  for i in                                    \
    isaac linenoise sync test libuv libuv/src \
    arch/i386 arch/x86_64 arch/arm arch/mips
=======
  for i in                                          \
    isaac linenoise sync test arch/i386 arch/x86_64 arch/arm   \
    libuv libuv/src/ares libuv/src/eio libuv/src/ev
>>>>>>> 14e5a6e5
  do
    make_dir rt/$t/$i
  done
done

# On windows we just store the libraries in the bin directory because
# there's no rpath
# FIXME: Thise needs to parameterized over target triples. Do it in platform.mk
CFG_LIBDIR=lib
if [ "$CFG_OSTYPE" = "pc-mingw32" ]
then
    CFG_LIBDIR=bin
fi

for h in $CFG_HOST_TRIPLES
do
    for t in $CFG_TARGET_TRIPLES
    do
        for i in 0 1 2 3
        do
            # host bin dir
            make_dir $h/stage$i/bin

            # host lib dir
            make_dir $h/stage$i/$CFG_LIBDIR

            # target bin dir
            make_dir $h/stage$i/$CFG_LIBDIR/rustc/$t/bin

            # target lib dir
            make_dir $h/stage$i/$CFG_LIBDIR/rustc/$t/$CFG_LIBDIR
        done
    done

    make_dir $h/test/run-pass
    make_dir $h/test/run-pass-fulldeps
    make_dir $h/test/run-fail
    make_dir $h/test/compile-fail
    make_dir $h/test/bench
    make_dir $h/test/perf
    make_dir $h/test/pretty
    make_dir $h/test/debug-info
    make_dir $h/test/doc-tutorial
    make_dir $h/test/doc-tutorial-ffi
    make_dir $h/test/doc-tutorial-macros
    make_dir $h/test/doc-tutorial-borrowed-ptr
    make_dir $h/test/doc-tutorial-tasks
    make_dir $h/test/doc-rust
done

# Configure submodules
step_msg "configuring submodules"

# Have to be in the top of src directory for this
if [ -z $CFG_DISABLE_MANAGE_SUBMODULES ]
then
    cd ${CFG_SRC_DIR}

    msg "git: submodule sync"
    "${CFG_GIT}" submodule --quiet sync

    msg "git: submodule update"
    "${CFG_GIT}" submodule --quiet update --init
    need_ok "git failed"

    msg "git: submodule foreach sync"
    "${CFG_GIT}" submodule --quiet foreach --recursive 'if test -e .gitmodules; then git submodule sync; fi'
    need_ok "git failed"

    msg "git: submodule foreach update"
    "${CFG_GIT}" submodule --quiet update --init --recursive
    need_ok "git failed"

    # NB: this is just for the sake of getting the submodule SHA1 values
    # and status written into the build log.
    msg "git: submodule status"
    "${CFG_GIT}" submodule status --recursive

    msg "git: submodule clobber"
    "${CFG_GIT}" submodule --quiet foreach --recursive git clean -dxf
    need_ok "git failed"
    "${CFG_GIT}" submodule --quiet foreach --recursive git checkout .
    need_ok "git failed"

    cd ${CFG_BUILD_DIR}
fi

# Configure llvm, only if necessary
step_msg "looking at LLVM"
CFG_LLVM_SRC_DIR=${CFG_SRC_DIR}src/llvm/
for t in $CFG_HOST_TRIPLES
do
    do_reconfigure=1

    if [ -z $CFG_LLVM_ROOT ]
    then
        LLVM_BUILD_DIR=${CFG_BUILD_DIR}llvm/$t
        if [ ! -z "$CFG_DISABLE_OPTIMIZE_LLVM" ]
        then
            LLVM_DBG_OPTS="--enable-debug-symbols --disable-optimized"
            # Just use LLVM straight from its build directory to
            # avoid 'make install' time
            LLVM_INST_DIR=$LLVM_BUILD_DIR/Debug+Asserts
        else
            LLVM_DBG_OPTS="--enable-optimized"
            LLVM_INST_DIR=$LLVM_BUILD_DIR/Release+Asserts
        fi
    else
        msg "not reconfiguring LLVM, external LLVM root"
        # The user is using their own LLVM
        LLVM_BUILD_DIR=
        LLVM_INST_DIR=$CFG_LLVM_ROOT
        do_reconfigure=0
    fi


    if [ ${do_reconfigure} -ne 0 ]
    then
    # because git is hilarious, it might have put the module index
    # in a couple places.
        index1="${CFG_SRC_DIR}.git/modules/src/llvm/index"
        index2="${CFG_SRC_DIR}src/llvm/.git/index"
        for index in ${index1} ${index2}
        do
            config_status="${CFG_BUILD_DIR}llvm/$t/config.status"
            if test -e ${index} -a \
                    -e ${config_status} -a \
                    ${config_status} -nt ${index}
            then
                msg "not reconfiguring LLVM, config.status is fresh"
                do_reconfigure=0
            fi
        done
    fi

    if [ ${do_reconfigure} -ne 0 ]
    then
        msg "configuring LLVM for $t"

        LLVM_TARGETS="--enable-targets=x86,x86_64,arm,mips"
        LLVM_BUILD="--build=$t"
        LLVM_HOST="--host=$t"
        LLVM_TARGET="--target=$t"

        # Disable unused LLVM features
        LLVM_OPTS="$LLVM_DBG_OPTS --disable-docs \
                   --enable-bindings=none --disable-threads \
                   --disable-pthreads"

        if [ "$CFG_C_COMPILER" = "clang" ]
        then
            LLVM_CXX_32="clang++ -m32"
            LLVM_CC_32="clang -m32"

            LLVM_CXX_64="clang++"
            LLVM_CC_64="clang"
        else
            LLVM_CXX_32="g++ -m32"
            LLVM_CC_32="gcc -m32"

            LLVM_CXX_64="g++"
            LLVM_CC_64="gcc"
        fi

        LLVM_CFLAGS_32="-m32"
        LLVM_CXXFLAGS_32="-m32"
        LLVM_LDFLAGS_32="-m32"

        LLVM_CFLAGS_64=""
        LLVM_CXXFLAGS_64=""
        LLVM_LDFLAGS_64=""

        if echo $t | grep -q x86_64
        then
            LLVM_CXX=$LLVM_CXX_64
            LLVM_CC=$LLVM_CC_64
            LLVM_CFLAGS=$LLVM_CFLAGS_64
            LLVM_CXXFLAGS=$LLVM_CXXFLAGS_64
            LLVM_LDFLAGS=$LLVM_LDFLAGS_64
        else
            LLVM_CXX=$LLVM_CXX_32
            LLVM_CC=$LLVM_CC_32
            LLVM_CFLAGS=$LLVM_CFLAGS_32
            LLVM_CXXFLAGS=$LLVM_CXXFLAGS_32
            LLVM_LDFLAGS=$LLVM_LDFLAGS_32
        fi

        CXX=$LLVM_CXX
        CC=$LLVM_CC
        CFLAGS=$LLVM_CFLAGS
        CXXFLAGS=$LLVM_CXXFLAGS
        LDFLAGS=$LLVM_LDFLAGS

        LLVM_FLAGS="$LLVM_TARGETS $LLVM_OPTS $LLVM_BUILD \
                        $LLVM_HOST $LLVM_TARGET"

        msg "configuring LLVM with:"
        msg "$LLVM_FLAGS"

        export CXX
        export CC
        export CFLAGS
        export CXXFLAGS
        export LDFLAGS

        cd $LLVM_BUILD_DIR
        case $CFG_SRC_DIR in
            /* | [a-z]:* | [A-Z]:*)
                ${CFG_LLVM_SRC_DIR}configure $LLVM_FLAGS
                ;;
            *)
                ${CFG_BUILD_DIR}${CFG_LLVM_SRC_DIR}configure \
                    $LLVM_FLAGS
                ;;
        esac
        need_ok "LLVM configure failed"
        cd $CFG_BUILD_DIR
    fi

    # Construct variables for LLVM build and install directories for
    # each target. These will be named
    # CFG_LLVM_BUILD_DIR_${target_triple} but all the hyphens in
    # target_triple will be converted to underscore, because bash
    # variables can't contain hyphens. The makefile will then have to
    # convert back.
    CFG_LLVM_BUILD_DIR=$(echo CFG_LLVM_BUILD_DIR_${t} | tr - _)
    CFG_LLVM_INST_DIR=$(echo CFG_LLVM_INST_DIR_${t} | tr - _)
    eval ${CFG_LLVM_BUILD_DIR}="'$LLVM_BUILD_DIR'"
    eval ${CFG_LLVM_INST_DIR}="'$LLVM_INST_DIR'"
done


step_msg "writing configuration"

putvar CFG_SRC_DIR
putvar CFG_BUILD_DIR
putvar CFG_OSTYPE
putvar CFG_CPUTYPE
putvar CFG_CONFIGURE_ARGS
putvar CFG_PREFIX
putvar CFG_BUILD_TRIPLE
putvar CFG_HOST_TRIPLES
putvar CFG_TARGET_TRIPLES
putvar CFG_C_COMPILER
putvar CFG_LIBDIR
putvar CFG_DISABLE_MANAGE_SUBMODULES
putvar CFG_ANDROID_CROSS_PATH
putvar CFG_MINGW32_CROSS_PATH

if [ ! -z "$CFG_ENABLE_PAX_FLAGS" ]
then
    putvar CFG_ENABLE_PAX_FLAGS
    putvar CFG_PAXCTL
fi

if [ ! -z $BAD_PANDOC ]
then
    CFG_PANDOC=
    putvar CFG_PANDOC
fi

if head -n 1 ${CFG_SRC_DIR}src/snapshots.txt | grep -q '^T'
then
    CFG_IN_TRANSITION=1
    putvar CFG_IN_TRANSITION
fi

# Valgrind is only reliable on Linux. On Windows it doesn't work at all, and
# on the Mac the dynamic linker causes Valgrind to emit a huge stream of
# errors.
if [ $CFG_OSTYPE != unknown-linux-gnu ] && [ $CFG_OSTYPE != apple-darwin ]
then
    CFG_BAD_VALGRIND=1
    putvar CFG_BAD_VALGRIND
fi

putvar CFG_LLVM_ROOT
putvar CFG_LLVM_SRC_DIR

for t in $CFG_HOST_TRIPLES
do
    CFG_LLVM_BUILD_DIR=$(echo CFG_LLVM_BUILD_DIR_${t} | tr - _)
    CFG_LLVM_INST_DIR=$(echo CFG_LLVM_INST_DIR_${t} | tr - _)
    putvar $CFG_LLVM_BUILD_DIR
    putvar $CFG_LLVM_INST_DIR
done

# Munge any paths that appear in config.mk back to posix-y
perl -i.bak -p -e 's@ ([a-zA-Z]):[/\\]@ /\1/@go;' \
               -e 's@\\@/@go;' config.tmp
rm -f config.tmp.bak

msg
copy_if_changed ${CFG_SRC_DIR}Makefile.in ./Makefile
move_if_changed config.tmp config.mk
rm -f config.tmp
touch config.stamp

step_msg "complete"<|MERGE_RESOLUTION|>--- conflicted
+++ resolved
@@ -610,15 +610,10 @@
 for t in $CFG_TARGET_TRIPLES
 do
   make_dir rt/$t
-<<<<<<< HEAD
-  for i in                                    \
-    isaac linenoise sync test libuv libuv/src \
-    arch/i386 arch/x86_64 arch/arm arch/mips
-=======
   for i in                                          \
-    isaac linenoise sync test arch/i386 arch/x86_64 arch/arm   \
+    isaac linenoise sync test \
+    arch/i386 arch/x86_64 arch/arm arch/mips  \
     libuv libuv/src/ares libuv/src/eio libuv/src/ev
->>>>>>> 14e5a6e5
   do
     make_dir rt/$t/$i
   done
