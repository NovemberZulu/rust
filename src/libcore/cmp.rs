--- conflicted
+++ resolved
@@ -109,25 +109,14 @@
 #[stable(feature = "rust1", since = "1.0.0")]
 pub enum Ordering {
     /// An ordering where a compared value is less [than another].
-<<<<<<< HEAD
-    #[stable(feature = "rust1", since = "1.0.0")]
-    Less = -1i,
-    /// An ordering where a compared value is equal [to another].
-    #[stable(feature = "rust1", since = "1.0.0")]
-    Equal = 0i,
-    /// An ordering where a compared value is greater [than another].
-    #[stable(feature = "rust1", since = "1.0.0")]
-    Greater = 1i,
-=======
-    #[stable]
+    #[stable(feature = "rust1", since = "1.0.0")]
     Less = -1,
     /// An ordering where a compared value is equal [to another].
-    #[stable]
+    #[stable(feature = "rust1", since = "1.0.0")]
     Equal = 0,
     /// An ordering where a compared value is greater [than another].
-    #[stable]
+    #[stable(feature = "rust1", since = "1.0.0")]
     Greater = 1,
->>>>>>> c80e556e
 }
 
 impl Ordering {
