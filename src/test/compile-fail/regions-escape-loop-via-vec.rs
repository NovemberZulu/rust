// The type of `y` ends up getting inferred to the type of the block.
// This generates a ton of error msgs at the moment.
fn broken() -> int {
    let mut x = 3;
<<<<<<< HEAD
    let mut y = ~[&mut x]; //! ERROR reference is not valid
=======
    let mut y = [&mut x]/~; //~ ERROR reference is not valid
>>>>>>> 29eb788b
    while x < 10 {
        let mut z = x;
        y += ~[&mut z];
        x += 1;
    }
<<<<<<< HEAD
    vec::foldl(0, y, |v, p| v + *p )
    //!^ ERROR reference is not valid
    //!^^ ERROR reference is not valid
    //!^^^ ERROR reference is not valid
=======
    vec::foldl(0, y) {|v, p| v + *p }
    //~^ ERROR reference is not valid
    //~^^ ERROR reference is not valid
    //~^^^ ERROR reference is not valid
>>>>>>> 29eb788b
}

fn main() { }<|MERGE_RESOLUTION|>--- conflicted
+++ resolved
@@ -2,27 +2,16 @@
 // This generates a ton of error msgs at the moment.
 fn broken() -> int {
     let mut x = 3;
-<<<<<<< HEAD
-    let mut y = ~[&mut x]; //! ERROR reference is not valid
-=======
-    let mut y = [&mut x]/~; //~ ERROR reference is not valid
->>>>>>> 29eb788b
+    let mut y = ~[&mut x]; //~ ERROR reference is not valid
     while x < 10 {
         let mut z = x;
         y += ~[&mut z];
         x += 1;
     }
-<<<<<<< HEAD
     vec::foldl(0, y, |v, p| v + *p )
-    //!^ ERROR reference is not valid
-    //!^^ ERROR reference is not valid
-    //!^^^ ERROR reference is not valid
-=======
-    vec::foldl(0, y) {|v, p| v + *p }
     //~^ ERROR reference is not valid
     //~^^ ERROR reference is not valid
     //~^^^ ERROR reference is not valid
->>>>>>> 29eb788b
 }
 
 fn main() { }